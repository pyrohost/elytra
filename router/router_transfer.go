package router

import (
	"bytes"
	"context"
	"crypto/sha256"
	"encoding/hex"
	"errors"
	"fmt"
	"io"
	"mime"
	"mime/multipart"
	"net/http"
	"os"
	"strings"

	"github.com/apex/log"
	"github.com/gin-gonic/gin"
	"github.com/google/uuid"

	"github.com/pterodactyl/wings/router/middleware"
	"github.com/pterodactyl/wings/router/tokens"
	"github.com/pterodactyl/wings/server"
	"github.com/pterodactyl/wings/server/installer"
	"github.com/pterodactyl/wings/server/transfer"
)

// postTransfers .
func postTransfers(c *gin.Context) {
	auth := strings.SplitN(c.GetHeader("Authorization"), " ", 2)
	if len(auth) != 2 || auth[0] != "Bearer" {
		c.Header("WWW-Authenticate", "Bearer")
		c.AbortWithStatusJSON(http.StatusUnauthorized, gin.H{
			"error": "The required authorization heads were not present in the request.",
		})
		return
	}

	token := tokens.TransferPayload{}
	if err := tokens.ParseToken([]byte(auth[1]), &token); err != nil {
		middleware.CaptureAndAbort(c, err)
		return
	}

	manager := middleware.ExtractManager(c)
	u, err := uuid.Parse(token.Subject)
	if err != nil {
		NewTrackedError(err).Abort(c)
		return
	}

	// Get or create a new transfer instance for this server.
	var (
		ctx    context.Context
		cancel context.CancelFunc
	)
	trnsfr := transfer.Incoming().Get(u.String())
	if trnsfr == nil {
		// TODO: should this use the request context?
		trnsfr = transfer.New(c, nil)

		ctx, cancel = context.WithCancel(trnsfr.Context())
		defer cancel()

<<<<<<< HEAD
	// Stat the archive file.
	st, err := os.Lstat(archivePath)
	if err != nil {
		if !errors.Is(err, os.ErrNotExist) {
			middleware.CaptureAndAbort(c, err)
=======
		i, err := installer.New(ctx, manager, installer.ServerDetails{
			UUID:              u.String(),
			StartOnCompletion: false,
		})
		if err != nil {
			if err := manager.Client().SetTransferStatus(context.Background(), trnsfr.Server.ID(), false); err != nil {
				trnsfr.Log().WithField("status", false).WithError(err).Error("failed to set transfer status")
			}
			NewTrackedError(err).Abort(c)
>>>>>>> 9226ccae
			return
		}

<<<<<<< HEAD
	// Compute sha256 checksum.
	h := sha256.New()
	f, err := os.Open(archivePath)
	if err != nil {
		return
	}
	if _, err := io.Copy(h, bufio.NewReader(f)); err != nil {
		_ = f.Close()
		middleware.CaptureAndAbort(c, err)
		return
	}
	if err := f.Close(); err != nil {
		middleware.CaptureAndAbort(c, err)
		return
	}
	checksum := hex.EncodeToString(h.Sum(nil))

	// Stream the file to the client.
	f, err = os.Open(archivePath)
	if err != nil {
		middleware.CaptureAndAbort(c, err)
		return
=======
		i.Server().SetTransferring(true)
		manager.Add(i.Server())

		// We add the transfer to the list of transfers once we have a server instance to use.
		trnsfr.Server = i.Server()
		transfer.Incoming().Add(trnsfr)
	} else {
		ctx, cancel = context.WithCancel(trnsfr.Context())
		defer cancel()
>>>>>>> 9226ccae
	}

	// Any errors past this point (until the transfer is complete) will abort
	// the transfer.

	successful := false
	defer func(ctx context.Context, trnsfr *transfer.Transfer) {
		// Remove the transfer from the list of incoming transfers.
		transfer.Incoming().Remove(trnsfr)

		if !successful {
			trnsfr.Server.Events().Publish(server.TransferStatusEvent, "failure")
			manager.Remove(func(match *server.Server) bool {
				return match.ID() == trnsfr.Server.ID()
			})
		}

		if err := manager.Client().SetTransferStatus(context.Background(), trnsfr.Server.ID(), successful); err != nil {
			// Only delete the files if the transfer actually failed, otherwise we could have
			// unrecoverable data-loss.
			if !successful && err != nil {
				// Delete all extracted files.
				go func(trnsfr *transfer.Transfer) {
					if err := os.RemoveAll(trnsfr.Server.Filesystem().Path()); err != nil && !os.IsNotExist(err) {
						trnsfr.Log().WithError(err).Warn("failed to delete local server files")
					}
				}(trnsfr)
			}

			trnsfr.Log().WithField("status", successful).WithError(err).Error("failed to set transfer status on panel")
			return
		}

		trnsfr.Server.SetTransferring(false)
		trnsfr.Server.Events().Publish(server.TransferStatusEvent, "success")
	}(ctx, trnsfr)

	mediaType, params, err := mime.ParseMediaType(c.GetHeader("Content-Type"))
	if err != nil {
		trnsfr.Log().Debug("failed to parse content type header")
		NewTrackedError(err).Abort(c)
		return
	}

	if !strings.HasPrefix(mediaType, "multipart/") {
		trnsfr.Log().Debug("invalid content type")
		NewTrackedError(fmt.Errorf("invalid content type \"%s\", expected \"multipart/form-data\"", mediaType)).Abort(c)
		return
	}

	// Used to calculate the hash of the file as it is being uploaded.
	h := sha256.New()

	// Used to read the file and checksum from the request body.
	mr := multipart.NewReader(c.Request.Body, params["boundary"])

	// Loop through the parts of the request body and process them.
	var (
		hasArchive       bool
		hasChecksum      bool
		checksumVerified bool
	)
out:
	for {
		select {
		case <-ctx.Done():
			break out
		default:
			p, err := mr.NextPart()
			if err == io.EOF {
				break out
			}
			if err != nil {
				NewTrackedError(err).Abort(c)
				return
			}

			name := p.FormName()
			switch name {
			case "archive":
				trnsfr.Log().Debug("received archive")

				if err := trnsfr.Server.EnsureDataDirectoryExists(); err != nil {
					NewTrackedError(err).Abort(c)
					return
				}

				tee := io.TeeReader(p, h)
				if err := trnsfr.Server.Filesystem().ExtractStreamUnsafe(ctx, "/", tee); err != nil {
					NewTrackedError(err).Abort(c)
					return
				}

				hasArchive = true
			case "checksum":
				trnsfr.Log().Debug("received checksum")

				if !hasArchive {
					NewTrackedError(errors.New("archive must be sent before the checksum")).Abort(c)
					return
				}

				hasChecksum = true

				v, err := io.ReadAll(p)
				if err != nil {
					NewTrackedError(err).Abort(c)
					return
				}

				expected := make([]byte, hex.DecodedLen(len(v)))
				n, err := hex.Decode(expected, v)
				if err != nil {
					NewTrackedError(err).Abort(c)
					return
				}
				actual := h.Sum(nil)

				trnsfr.Log().WithFields(log.Fields{
					"expected": hex.EncodeToString(expected),
					"actual":   hex.EncodeToString(actual),
				}).Debug("checksums")

				if !bytes.Equal(expected[:n], actual) {
					NewTrackedError(errors.New("checksums don't match")).Abort(c)
					return
				}

				trnsfr.Log().Debug("checksums match")
				checksumVerified = true
			default:
				continue
			}
		}
	}

	if !hasArchive || !hasChecksum {
		NewTrackedError(errors.New("missing archive or checksum")).Abort(c)
		return
	}

	if !checksumVerified {
		NewTrackedError(errors.New("checksums don't match")).Abort(c)
		return
	}

	// Transfer is almost complete, we just want to ensure the environment is
	// configured correctly.  We might want to not fail the transfer at this
	// stage, but we will just to be safe.

	// Ensure the server environment gets configured.
	if err := trnsfr.Server.CreateEnvironment(); err != nil {
		NewTrackedError(err).Abort(c)
		return
	}

	// Changing this causes us to notify the panel about a successful transfer,
	// rather than failing the transfer like we do by default.
	successful = true

	// The rest of the logic for ensuring the server is unlocked and everything
	// is handled in the deferred function above.
	trnsfr.Log().Debug("done!")
}

// deleteTransfer cancels an incoming transfer for a server.
func deleteTransfer(c *gin.Context) {
	s := ExtractServer(c)

	if !s.IsTransferring() {
		c.AbortWithStatusJSON(http.StatusConflict, gin.H{
			"error": "Server is not currently being transferred.",
		})
		return
	}

<<<<<<< HEAD
	manager := middleware.ExtractManager(c)
	u, err := uuid.Parse(data.ServerID)
	if err != nil {
		middleware.CaptureAndAbort(c, err)
=======
	trnsfr := transfer.Incoming().Get(s.ID())
	if trnsfr == nil {
		c.AbortWithStatusJSON(http.StatusConflict, gin.H{
			"error": "Server is not currently being transferred.",
		})
>>>>>>> 9226ccae
		return
	}

	trnsfr.Cancel()

	c.Status(http.StatusAccepted)
}<|MERGE_RESOLUTION|>--- conflicted
+++ resolved
@@ -45,7 +45,7 @@
 	manager := middleware.ExtractManager(c)
 	u, err := uuid.Parse(token.Subject)
 	if err != nil {
-		NewTrackedError(err).Abort(c)
+		middleware.CaptureAndAbort(c, err)
 		return
 	}
 
@@ -62,13 +62,6 @@
 		ctx, cancel = context.WithCancel(trnsfr.Context())
 		defer cancel()
 
-<<<<<<< HEAD
-	// Stat the archive file.
-	st, err := os.Lstat(archivePath)
-	if err != nil {
-		if !errors.Is(err, os.ErrNotExist) {
-			middleware.CaptureAndAbort(c, err)
-=======
 		i, err := installer.New(ctx, manager, installer.ServerDetails{
 			UUID:              u.String(),
 			StartOnCompletion: false,
@@ -77,35 +70,10 @@
 			if err := manager.Client().SetTransferStatus(context.Background(), trnsfr.Server.ID(), false); err != nil {
 				trnsfr.Log().WithField("status", false).WithError(err).Error("failed to set transfer status")
 			}
-			NewTrackedError(err).Abort(c)
->>>>>>> 9226ccae
+			middleware.CaptureAndAbort(c, err)
 			return
 		}
 
-<<<<<<< HEAD
-	// Compute sha256 checksum.
-	h := sha256.New()
-	f, err := os.Open(archivePath)
-	if err != nil {
-		return
-	}
-	if _, err := io.Copy(h, bufio.NewReader(f)); err != nil {
-		_ = f.Close()
-		middleware.CaptureAndAbort(c, err)
-		return
-	}
-	if err := f.Close(); err != nil {
-		middleware.CaptureAndAbort(c, err)
-		return
-	}
-	checksum := hex.EncodeToString(h.Sum(nil))
-
-	// Stream the file to the client.
-	f, err = os.Open(archivePath)
-	if err != nil {
-		middleware.CaptureAndAbort(c, err)
-		return
-=======
 		i.Server().SetTransferring(true)
 		manager.Add(i.Server())
 
@@ -115,7 +83,6 @@
 	} else {
 		ctx, cancel = context.WithCancel(trnsfr.Context())
 		defer cancel()
->>>>>>> 9226ccae
 	}
 
 	// Any errors past this point (until the transfer is complete) will abort
@@ -156,13 +123,13 @@
 	mediaType, params, err := mime.ParseMediaType(c.GetHeader("Content-Type"))
 	if err != nil {
 		trnsfr.Log().Debug("failed to parse content type header")
-		NewTrackedError(err).Abort(c)
+		middleware.CaptureAndAbort(c, err)
 		return
 	}
 
 	if !strings.HasPrefix(mediaType, "multipart/") {
 		trnsfr.Log().Debug("invalid content type")
-		NewTrackedError(fmt.Errorf("invalid content type \"%s\", expected \"multipart/form-data\"", mediaType)).Abort(c)
+		middleware.CaptureAndAbort(c, fmt.Errorf("invalid content type \"%s\", expected \"multipart/form-data\"", mediaType))
 		return
 	}
 
@@ -189,7 +156,7 @@
 				break out
 			}
 			if err != nil {
-				NewTrackedError(err).Abort(c)
+				middleware.CaptureAndAbort(c, err)
 				return
 			}
 
@@ -199,13 +166,13 @@
 				trnsfr.Log().Debug("received archive")
 
 				if err := trnsfr.Server.EnsureDataDirectoryExists(); err != nil {
-					NewTrackedError(err).Abort(c)
+					middleware.CaptureAndAbort(c, err)
 					return
 				}
 
 				tee := io.TeeReader(p, h)
 				if err := trnsfr.Server.Filesystem().ExtractStreamUnsafe(ctx, "/", tee); err != nil {
-					NewTrackedError(err).Abort(c)
+					middleware.CaptureAndAbort(c, err)
 					return
 				}
 
@@ -214,7 +181,7 @@
 				trnsfr.Log().Debug("received checksum")
 
 				if !hasArchive {
-					NewTrackedError(errors.New("archive must be sent before the checksum")).Abort(c)
+					middleware.CaptureAndAbort(c, errors.New("archive must be sent before the checksum"))
 					return
 				}
 
@@ -222,14 +189,14 @@
 
 				v, err := io.ReadAll(p)
 				if err != nil {
-					NewTrackedError(err).Abort(c)
+					middleware.CaptureAndAbort(c, err)
 					return
 				}
 
 				expected := make([]byte, hex.DecodedLen(len(v)))
 				n, err := hex.Decode(expected, v)
 				if err != nil {
-					NewTrackedError(err).Abort(c)
+					middleware.CaptureAndAbort(c, err)
 					return
 				}
 				actual := h.Sum(nil)
@@ -240,7 +207,7 @@
 				}).Debug("checksums")
 
 				if !bytes.Equal(expected[:n], actual) {
-					NewTrackedError(errors.New("checksums don't match")).Abort(c)
+					middleware.CaptureAndAbort(c, errors.New("checksums don't match"))
 					return
 				}
 
@@ -253,12 +220,12 @@
 	}
 
 	if !hasArchive || !hasChecksum {
-		NewTrackedError(errors.New("missing archive or checksum")).Abort(c)
+		middleware.CaptureAndAbort(c, errors.New("missing archive or checksum"))
 		return
 	}
 
 	if !checksumVerified {
-		NewTrackedError(errors.New("checksums don't match")).Abort(c)
+		middleware.CaptureAndAbort(c, errors.New("checksums don't match"))
 		return
 	}
 
@@ -268,7 +235,7 @@
 
 	// Ensure the server environment gets configured.
 	if err := trnsfr.Server.CreateEnvironment(); err != nil {
-		NewTrackedError(err).Abort(c)
+		middleware.CaptureAndAbort(c, err)
 		return
 	}
 
@@ -292,18 +259,11 @@
 		return
 	}
 
-<<<<<<< HEAD
-	manager := middleware.ExtractManager(c)
-	u, err := uuid.Parse(data.ServerID)
-	if err != nil {
-		middleware.CaptureAndAbort(c, err)
-=======
 	trnsfr := transfer.Incoming().Get(s.ID())
 	if trnsfr == nil {
 		c.AbortWithStatusJSON(http.StatusConflict, gin.H{
 			"error": "Server is not currently being transferred.",
 		})
->>>>>>> 9226ccae
 		return
 	}
 
