package docker

import (
	"bufio"
	"context"
	"fmt"
	"io"
	"strconv"
	"strings"
	"time"

	"emperror.dev/errors"
	"github.com/apex/log"
	"github.com/buger/jsonparser"
	"github.com/docker/docker/api/types"
	"github.com/docker/docker/api/types/container"
	"github.com/docker/docker/api/types/mount"
	"github.com/docker/docker/client"
	"github.com/docker/docker/daemon/logger/local"

	"github.com/pterodactyl/wings/config"
	"github.com/pterodactyl/wings/environment"
	"github.com/pterodactyl/wings/system"
)

var ErrNotAttached = errors.Sentinel("not attached to instance")

// A custom console writer that allows us to keep a function blocked until the
// given stream is properly closed. This does nothing special, only exists to
// make a noop io.Writer.
type noopWriter struct{}

var _ io.Writer = noopWriter{}

// Implement the required Write function to satisfy the io.Writer interface.
func (nw noopWriter) Write(b []byte) (int, error) {
	return len(b), nil
}

// Attach attaches to the docker container itself and ensures that we can pipe
// data in and out of the process stream. This should always be called before
// you have started the container, but after you've ensured it exists.
//
// Calling this function will poll resources for the container in the background
// until the container is stopped. The context provided to this function is used
// for the purposes of attaching to the container, a seecond context is created
// within the function for managing polling.
func (e *Environment) Attach(ctx context.Context) error {
	if e.IsAttached() {
		return nil
	}

	if err := e.followOutput(); err != nil {
		return err
	}

	opts := types.ContainerAttachOptions{
		Stdin:  true,
		Stdout: true,
		Stderr: true,
		Stream: true,
	}

	// Set the stream again with the container.
	if st, err := e.client.ContainerAttach(ctx, e.Id, opts); err != nil {
		return err
	} else {
		e.SetStream(&st)
	}

	go func() {
		// Don't use the context provided to the function, that'll cause the polling to
		// exit unexpectedly. We want a custom context for this, the one passed to the
		// function is to avoid a hang situation when trying to attach to a container.
		pollCtx, cancel := context.WithCancel(context.Background())
		defer cancel()
		defer e.stream.Close()
		defer func() {
			e.SetState(environment.ProcessOfflineState)
			e.SetStream(nil)
		}()

		go func() {
			if err := e.pollResources(pollCtx); err != nil {
				if !errors.Is(err, context.Canceled) {
					e.log().WithField("error", err).Error("error during environment resource polling")
				} else {
					e.log().Warn("stopping server resource polling: context canceled")
				}
			}
		}()

		// Block the completion of this routine until the container is no longer running. This allows
		// the pollResources function to run until it needs to be stopped. Because the container
		// can be polled for resource usage, even when stopped, we need to have this logic present
		// in order to cancel the context and therefore stop the routine that is spawned.
		//
		// For now, DO NOT use client#ContainerWait from the Docker package. There is a nasty
		// bug causing containers to hang on deletion and cause servers to lock up on the system.
		//
		// This weird code isn't intuitive, but it keeps the function from ending until the container
		// is stopped and therefore the stream reader ends up closed.
		// @see https://github.com/moby/moby/issues/41827
		c := new(noopWriter)
		if _, err := io.Copy(c, e.stream.Reader); err != nil {
			e.log().WithField("error", err).Error("could not copy from environment stream to noop writer")
		}
	}()

	return nil
}

// InSituUpdate performs an in-place update of the Docker container's resource
// limits without actually making any changes to the operational state of the
// container. This allows memory, cpu, and IO limitations to be adjusted on the
// fly for individual instances.
func (e *Environment) InSituUpdate() error {
	ctx, cancel := context.WithTimeout(context.Background(), time.Second*10)
	defer cancel()

	if _, err := e.ContainerInspect(ctx); err != nil {
		// If the container doesn't exist for some reason there really isn't anything
		// we can do to fix that in this process (it doesn't make sense at least). In those
		// cases just return without doing anything since we still want to save the configuration
		// to the disk.
		//
		// We'll let a boot process make modifications to the container if needed at this point.
		if client.IsErrNotFound(err) {
			return nil
		}
		return errors.Wrap(err, "environment/docker: could not inspect container")
	}

	// CPU pinning cannot be removed once it is applied to a container. The same is true
	// for removing memory limits, a container must be re-created.
	//
	// @see https://github.com/moby/moby/issues/41946
	if _, err := e.client.ContainerUpdate(ctx, e.Id, container.UpdateConfig{
		Resources: e.Configuration.Limits().AsContainerResources(),
	}); err != nil {
		return errors.Wrap(err, "environment/docker: could not update container")
	}
	return nil
}

// Create creates a new container for the server using all the data that is
// currently available for it. If the container already exists it will be
// returned.
func (e *Environment) Create() error {
	ctx := context.Background()

	// If the container already exists don't hit the user with an error, just return
	// the current information about it which is what we would do when creating the
	// container anyways.
	if _, err := e.ContainerInspect(ctx); err == nil {
		return nil
	} else if !client.IsErrNotFound(err) {
		return errors.Wrap(err, "environment/docker: failed to inspect container")
	}

	// Try to pull the requested image before creating the container.
	if err := e.ensureImageExists(e.meta.Image); err != nil {
		return errors.WithStackIf(err)
	}

	a := e.Configuration.Allocations()

	evs := e.Configuration.EnvironmentVariables()
	for i, v := range evs {
		// Convert 127.0.0.1 to the pterodactyl0 network interface if the environment is Docker
		// so that the server operates as expected.
		if v == "SERVER_IP=127.0.0.1" {
			evs[i] = "SERVER_IP=" + config.Get().Docker.Network.Interface
		}
	}

	conf := &container.Config{
		Hostname:     e.Id,
		Domainname:   config.Get().Docker.Domainname,
		User:         strconv.Itoa(config.Get().System.User.Uid) + ":" + strconv.Itoa(config.Get().System.User.Gid),
		AttachStdin:  true,
		AttachStdout: true,
		AttachStderr: true,
		OpenStdin:    true,
		Tty:          true,
		ExposedPorts: a.Exposed(),
		Image:        strings.TrimPrefix(e.meta.Image, "~"),
		Env:          e.Configuration.EnvironmentVariables(),
		Labels: map[string]string{
			"Service":       "Pterodactyl",
			"ContainerType": "server_process",
		},
	}

	networkMode := container.NetworkMode(config.Get().Docker.Network.Mode)
	if a.ForceOutgoingIP {
		e.log().Debug("environment/docker: forcing outgoing IP address")
		networkName := strings.ReplaceAll(e.Id, "-", "")
		networkMode = container.NetworkMode(networkName)

		if _, err := e.client.NetworkInspect(ctx, networkName, types.NetworkInspectOptions{}); err != nil {
			if !client.IsErrNotFound(err) {
				return err
			}

			if _, err := e.client.NetworkCreate(ctx, networkName, types.NetworkCreate{
				Driver:     "bridge",
				EnableIPv6: false,
				Internal:   false,
				Attachable: false,
				Ingress:    false,
				ConfigOnly: false,
				Options: map[string]string{
					"encryption": "false",
					"com.docker.network.bridge.default_bridge": "false",
					"com.docker.network.host_ipv4":             a.DefaultMapping.Ip,
				},
			}); err != nil {
				return err
			}
		}
	}

	hostConf := &container.HostConfig{
		PortBindings: a.DockerBindings(),

		// Configure the mounts for this container. First mount the server data directory
		// into the container as an r/w bind.
		Mounts: e.convertMounts(),

		// Configure the /tmp folder mapping in containers. This is necessary for some
		// games that need to make use of it for downloads and other installation processes.
		Tmpfs: map[string]string{
			"/tmp": "rw,exec,nosuid,size=" + strconv.Itoa(int(config.Get().Docker.TmpfsSize)) + "M",
		},

		// Define resource limits for the container based on the data passed through
		// from the Panel.
		Resources: e.Configuration.Limits().AsContainerResources(),

		DNS: config.Get().Docker.Network.Dns,

		// Configure logging for the container to make it easier on the Daemon to grab
		// the server output. Ensure that we don't use too much space on the host machine
		// since we only need it for the last few hundred lines of output and don't care
		// about anything else in it.
		LogConfig: container.LogConfig{
			Type: local.Name,
			Config: map[string]string{
				"max-size": "5m",
				"max-file": "1",
				"compress": "false",
				"mode":     "non-blocking",
			},
		},

		SecurityOpt:    []string{"no-new-privileges"},
		ReadonlyRootfs: true,
		CapDrop: []string{
			"setpcap", "mknod", "audit_write", "net_raw", "dac_override",
			"fowner", "fsetid", "net_bind_service", "sys_chroot", "setfcap",
		},
<<<<<<< HEAD
		NetworkMode: container.NetworkMode(config.Get().Docker.Network.Mode),
		UsernsMode: container.UsernsMode(config.Get().Docker.UsernsMode),
=======
		NetworkMode: networkMode,
>>>>>>> b20bf6de
	}

	if _, err := e.client.ContainerCreate(ctx, conf, hostConf, nil, nil, e.Id); err != nil {
		return errors.Wrap(err, "environment/docker: failed to create container")
	}

	return nil
}

// Destroy will remove the Docker container from the server. If the container
// is currently running it will be forcibly stopped by Docker.
func (e *Environment) Destroy() error {
	// We set it to stopping than offline to prevent crash detection from being triggered.
	e.SetState(environment.ProcessStoppingState)

	err := e.client.ContainerRemove(context.Background(), e.Id, types.ContainerRemoveOptions{
		RemoveVolumes: true,
		RemoveLinks:   false,
		Force:         true,
	})

	e.SetState(environment.ProcessOfflineState)

	// Don't trigger a destroy failure if we try to delete a container that does not
	// exist on the system. We're just a step ahead of ourselves in that case.
	//
	// @see https://github.com/pterodactyl/panel/issues/2001
	if err != nil && client.IsErrNotFound(err) {
		return nil
	}

	return err
}

// SendCommand sends the specified command to the stdin of the running container
// instance. There is no confirmation that this data is sent successfully, only
// that it gets pushed into the stdin.
func (e *Environment) SendCommand(c string) error {
	if !e.IsAttached() {
		return errors.Wrap(ErrNotAttached, "environment/docker: cannot send command to container")
	}

	e.mu.RLock()
	defer e.mu.RUnlock()

	// If the command being processed is the same as the process stop command then we
	// want to mark the server as entering the stopping state otherwise the process will
	// stop and Wings will think it has crashed and attempt to restart it.
	if e.meta.Stop.Type == "command" && c == e.meta.Stop.Value {
		e.SetState(environment.ProcessStoppingState)
	}

	_, err := e.stream.Conn.Write([]byte(c + "\n"))

	return errors.Wrap(err, "environment/docker: could not write to container stream")
}

// Readlog reads the log file for the server. This does not care if the server
// is running or not, it will simply try to read the last X bytes of the file
// and return them.
func (e *Environment) Readlog(lines int) ([]string, error) {
	r, err := e.client.ContainerLogs(context.Background(), e.Id, types.ContainerLogsOptions{
		ShowStdout: true,
		ShowStderr: true,
		Tail:       strconv.Itoa(lines),
	})
	if err != nil {
		return nil, errors.WithStack(err)
	}
	defer r.Close()

	var out []string
	scanner := bufio.NewScanner(r)
	for scanner.Scan() {
		out = append(out, scanner.Text())
	}

	return out, nil
}

// Attaches to the log for the container. This avoids us missing crucial output
// that happens in the split seconds before the code moves from 'Starting' to
// 'Attaching' on the process.
func (e *Environment) followOutput() error {
	if exists, err := e.Exists(); !exists {
		if err != nil {
			return err
		}
		return errors.New(fmt.Sprintf("no such container: %s", e.Id))
	}

	opts := types.ContainerLogsOptions{
		ShowStderr: true,
		ShowStdout: true,
		Follow:     true,
		Since:      time.Now().Format(time.RFC3339),
	}

	reader, err := e.client.ContainerLogs(context.Background(), e.Id, opts)
	if err != nil {
		return err
	}

	go e.scanOutput(reader)

	return nil
}

func (e *Environment) scanOutput(reader io.ReadCloser) {
	defer reader.Close()

	if err := system.ScanReader(reader, func(v []byte) {
		e.logCallbackMx.Lock()
		defer e.logCallbackMx.Unlock()
		e.logCallback(v)
	}); err != nil && err != io.EOF {
		log.WithField("error", err).WithField("container_id", e.Id).Warn("error processing scanner line in console output")
		return
	}

	// Return here if the server is offline or currently stopping.
	if e.State() == environment.ProcessStoppingState || e.State() == environment.ProcessOfflineState {
		return
	}

	// Close the current reader before starting a new one, the defer will still run,
	// but it will do nothing if we already closed the stream.
	_ = reader.Close()

	// Start following the output of the server again.
	go e.followOutput()
}

// Pulls the image from Docker. If there is an error while pulling the image
// from the source but the image already exists locally, we will report that
// error to the logger but continue with the process.
//
// The reasoning behind this is that Quay has had some serious outages as of
// late, and we don't need to block all the servers from booting just because
// of that. I'd imagine in a lot of cases an outage shouldn't affect users too
// badly. It'll at least keep existing servers working correctly if anything.
func (e *Environment) ensureImageExists(image string) error {
	e.Events().Publish(environment.DockerImagePullStarted, "")
	defer e.Events().Publish(environment.DockerImagePullCompleted, "")

	// Images prefixed with a ~ are local images that we do not need to try and pull.
	if strings.HasPrefix(image, "~") {
		return nil
	}

	// Give it up to 15 minutes to pull the image. I think this should cover 99.8% of cases where an
	// image pull might fail. I can't imagine it will ever take more than 15 minutes to fully pull
	// an image. Let me know when I am inevitably wrong here...
	ctx, cancel := context.WithTimeout(context.Background(), time.Minute*15)
	defer cancel()

	// Get a registry auth configuration from the config.
	var registryAuth *config.RegistryConfiguration
	for registry, c := range config.Get().Docker.Registries {
		if !strings.HasPrefix(image, registry) {
			continue
		}

		log.WithField("registry", registry).Debug("using authentication for registry")
		registryAuth = &c
		break
	}

	// Get the ImagePullOptions.
	imagePullOptions := types.ImagePullOptions{All: false}
	if registryAuth != nil {
		b64, err := registryAuth.Base64()
		if err != nil {
			log.WithError(err).Error("failed to get registry auth credentials")
		}

		// b64 is a string so if there is an error it will just be empty, not nil.
		imagePullOptions.RegistryAuth = b64
	}

	out, err := e.client.ImagePull(ctx, image, imagePullOptions)
	if err != nil {
		images, ierr := e.client.ImageList(ctx, types.ImageListOptions{})
		if ierr != nil {
			// Well damn, something has gone really wrong here, just go ahead and abort there
			// isn't much anything we can do to try and self-recover from this.
			return errors.Wrap(ierr, "environment/docker: failed to list images")
		}

		for _, img := range images {
			for _, t := range img.RepoTags {
				if t != image {
					continue
				}

				log.WithFields(log.Fields{
					"image":        image,
					"container_id": e.Id,
					"err":          err.Error(),
				}).Warn("unable to pull requested image from remote source, however the image exists locally")

				// Okay, we found a matching container image, in that case just go ahead and return
				// from this function, since there is nothing else we need to do here.
				return nil
			}
		}

		return errors.Wrapf(err, "environment/docker: failed to pull \"%s\" image for server", image)
	}
	defer out.Close()

	log.WithField("image", image).Debug("pulling docker image... this could take a bit of time")

	// I'm not sure what the best approach here is, but this will block execution until the image
	// is done being pulled, which is what we need.
	scanner := bufio.NewScanner(out)

	for scanner.Scan() {
		b := scanner.Bytes()
		status, _ := jsonparser.GetString(b, "status")
		progress, _ := jsonparser.GetString(b, "progress")

		e.Events().Publish(environment.DockerImagePullStatus, status+" "+progress)
	}

	if err := scanner.Err(); err != nil {
		return err
	}

	log.WithField("image", image).Debug("completed docker image pull")

	return nil
}

func (e *Environment) convertMounts() []mount.Mount {
	var out []mount.Mount

	for _, m := range e.Configuration.Mounts() {
		out = append(out, mount.Mount{
			Type:     mount.TypeBind,
			Source:   m.Source,
			Target:   m.Target,
			ReadOnly: m.ReadOnly,
		})
	}

	return out
}<|MERGE_RESOLUTION|>--- conflicted
+++ resolved
@@ -260,12 +260,8 @@
 			"setpcap", "mknod", "audit_write", "net_raw", "dac_override",
 			"fowner", "fsetid", "net_bind_service", "sys_chroot", "setfcap",
 		},
-<<<<<<< HEAD
-		NetworkMode: container.NetworkMode(config.Get().Docker.Network.Mode),
-		UsernsMode: container.UsernsMode(config.Get().Docker.UsernsMode),
-=======
 		NetworkMode: networkMode,
->>>>>>> b20bf6de
+		UsernsMode:  container.UsernsMode(config.Get().Docker.UsernsMode),
 	}
 
 	if _, err := e.client.ContainerCreate(ctx, conf, hostConf, nil, nil, e.Id); err != nil {
