module github.com/pterodactyl/wings

go 1.22.2

require (
	emperror.dev/errors v0.8.1
	github.com/AlecAivazis/survey/v2 v2.3.7
	github.com/Jeffail/gabs/v2 v2.7.0
	github.com/NYTimes/logrotate v1.0.0
	github.com/acobaugh/osrelease v0.1.0
	github.com/apex/log v1.9.0
	github.com/asaskevich/govalidator v0.0.0-20230301143203-a9d515a09cc2
	github.com/beevik/etree v1.4.1
	github.com/buger/jsonparser v1.1.1
	github.com/cenkalti/backoff/v4 v4.3.0
	github.com/creasty/defaults v1.8.0
	github.com/docker/docker v27.3.1+incompatible
	github.com/docker/go-connections v0.5.0
	github.com/fatih/color v1.18.0
	github.com/franela/goblin v0.0.0-20211003143422-0a4f594942bf
	github.com/gabriel-vasile/mimetype v1.4.7
	github.com/gammazero/workerpool v1.1.3
	github.com/gbrlsnchs/jwt/v3 v3.0.1
	github.com/gin-gonic/gin v1.10.0
	github.com/glebarez/sqlite v1.11.0
	github.com/go-co-op/gocron v1.37.0
	github.com/google/uuid v1.6.0
	github.com/gorilla/websocket v1.5.3
	github.com/iancoleman/strcase v0.3.0
	github.com/icza/dyno v0.0.0-20230330125955-09f820a8d9c0
	github.com/juju/ratelimit v1.0.2
	github.com/klauspost/compress v1.17.11
	github.com/klauspost/pgzip v1.2.6
	github.com/magiconair/properties v1.8.9
	github.com/mattn/go-colorable v0.1.13
	github.com/mholt/archives v0.0.0-20241207175349-5e373c52f8aa
	github.com/mitchellh/colorstring v0.0.0-20190213212951-d06e56a500db
	github.com/patrickmn/go-cache v2.1.0+incompatible
	github.com/pkg/sftp v1.13.7
	github.com/sabhiram/go-gitignore v0.0.0-20210923224102-525f6e181f06
	github.com/spf13/cobra v1.8.1
	github.com/stretchr/testify v1.10.0
	golang.org/x/crypto v0.30.0
	golang.org/x/sync v0.10.0
	golang.org/x/sys v0.28.0
	gopkg.in/ini.v1 v1.67.0
	gopkg.in/yaml.v2 v2.4.0
	gopkg.in/yaml.v3 v3.0.1
<<<<<<< HEAD
	gorm.io/gorm v1.25.11
	github.com/shirou/gopsutil/v3 v3.24.3

=======
	gorm.io/gorm v1.25.12
>>>>>>> c83875ff
)

require (
	github.com/Microsoft/go-winio v0.6.2 // indirect
	github.com/Microsoft/hcsshim v0.12.9 // indirect
	github.com/STARRY-S/zip v0.2.1 // indirect
	github.com/andybalholm/brotli v1.1.1 // indirect
	github.com/bodgit/plumbing v1.3.0 // indirect
	github.com/bodgit/sevenzip v1.6.0 // indirect
	github.com/bodgit/windows v1.0.1 // indirect
	github.com/bytedance/sonic v1.12.5 // indirect
	github.com/bytedance/sonic/loader v0.2.1 // indirect
	github.com/cloudwego/base64x v0.1.4 // indirect
	github.com/cloudwego/iasm v0.2.0 // indirect
	github.com/containerd/log v0.1.0 // indirect
	github.com/davecgh/go-spew v1.1.1 // indirect
	github.com/distribution/reference v0.6.0 // indirect
	github.com/docker/go-units v0.5.0 // indirect
	github.com/dsnet/compress v0.0.2-0.20230904184137-39efe44ab707 // indirect
	github.com/dustin/go-humanize v1.0.1 // indirect
	github.com/felixge/httpsnoop v1.0.4 // indirect
	github.com/gammazero/deque v1.0.0 // indirect
	github.com/gin-contrib/sse v0.1.0 // indirect
	github.com/glebarez/go-sqlite v1.22.0 // indirect
	github.com/go-logr/logr v1.4.2 // indirect
	github.com/go-logr/stdr v1.2.2 // indirect
	github.com/go-playground/locales v0.14.1 // indirect
	github.com/go-playground/universal-translator v0.18.1 // indirect
	github.com/go-playground/validator/v10 v10.23.0 // indirect
	github.com/goccy/go-json v0.10.3 // indirect
	github.com/gogo/protobuf v1.3.2 // indirect
	github.com/hashicorp/errwrap v1.1.0 // indirect
	github.com/hashicorp/go-multierror v1.1.1 // indirect
	github.com/hashicorp/golang-lru/v2 v2.0.7 // indirect
	github.com/inconshreveable/mousetrap v1.1.0 // indirect
	github.com/jinzhu/inflection v1.0.0 // indirect
	github.com/jinzhu/now v1.1.5 // indirect
	github.com/json-iterator/go v1.1.12 // indirect
	github.com/kballard/go-shellquote v0.0.0-20180428030007-95032a82bc51 // indirect
	github.com/klauspost/cpuid/v2 v2.2.9 // indirect
	github.com/kr/fs v0.1.0 // indirect
	github.com/leodido/go-urn v1.4.0 // indirect
	github.com/magefile/mage v1.15.0 // indirect
	github.com/mattn/go-isatty v0.0.20 // indirect
	github.com/mgutz/ansi v0.0.0-20200706080929-d51e80ef957d // indirect
	github.com/moby/docker-image-spec v1.3.1 // indirect
	github.com/moby/term v0.0.0-20220808134915-39b0c02b01ae // indirect
	github.com/modern-go/concurrent v0.0.0-20180306012644-bacd9c7ef1dd // indirect
	github.com/modern-go/reflect2 v1.0.2 // indirect
	github.com/morikuni/aec v1.0.0 // indirect
	github.com/ncruces/go-strftime v0.1.9 // indirect
	github.com/nwaples/rardecode/v2 v2.0.1 // indirect
	github.com/opencontainers/go-digest v1.0.0 // indirect
	github.com/opencontainers/image-spec v1.1.0 // indirect
	github.com/pelletier/go-toml/v2 v2.2.3 // indirect
	github.com/pierrec/lz4/v4 v4.1.21 // indirect
	github.com/pkg/errors v0.9.1 // indirect
	github.com/pmezard/go-difflib v1.0.0 // indirect
	github.com/remyoudompheng/bigfft v0.0.0-20230129092748-24d4a6f8daec // indirect
	github.com/robfig/cron/v3 v3.0.1 // indirect
	github.com/sirupsen/logrus v1.9.3 // indirect
	github.com/sorairolake/lzip-go v0.3.5 // indirect
	github.com/spf13/pflag v1.0.5 // indirect
	github.com/therootcompany/xz v1.0.1 // indirect
	github.com/twitchyliquid64/golang-asm v0.15.1 // indirect
	github.com/ugorji/go/codec v1.2.12 // indirect
	github.com/ulikunitz/xz v0.5.12 // indirect
	go.opentelemetry.io/contrib/instrumentation/net/http/otelhttp v0.57.0 // indirect
	go.opentelemetry.io/otel v1.32.0 // indirect
	go.opentelemetry.io/otel/exporters/otlp/otlptrace/otlptracehttp v1.24.0 // indirect
<<<<<<< HEAD
	go.opentelemetry.io/otel/metric v1.29.0 // indirect
	go.opentelemetry.io/otel/sdk v1.24.0 // indirect
	go.opentelemetry.io/otel/trace v1.29.0 // indirect
	github.com/go-ole/go-ole v1.2.6 // indirect
	github.com/lufia/plan9stats v0.0.0-20211012122336-39d0f177ccd0 // indirect
	github.com/power-devops/perfstat v0.0.0-20210106213030-5aafc221ea8c // indirect
	github.com/shoenig/go-m1cpu v0.1.6
	github.com/tklauser/go-sysconf v0.3.12 // indirect
	github.com/tklauser/numcpus v0.6.1 // indirect
=======
	go.opentelemetry.io/otel/metric v1.32.0 // indirect
	go.opentelemetry.io/otel/trace v1.32.0 // indirect
>>>>>>> c83875ff
	go.uber.org/atomic v1.11.0 // indirect
	go.uber.org/multierr v1.11.0 // indirect
	go4.org v0.0.0-20230225012048-214862532bf5 // indirect
	golang.org/x/arch v0.12.0 // indirect
	golang.org/x/exp v0.0.0-20241204233417-43b7b7cde48d // indirect
	golang.org/x/net v0.32.0 // indirect
	golang.org/x/term v0.27.0 // indirect
	golang.org/x/text v0.21.0 // indirect
	golang.org/x/time v0.0.0-20220922220347-f3bd1da661af // indirect
	golang.org/x/xerrors v0.0.0-20240903120638-7835f813f4da // indirect
	google.golang.org/protobuf v1.35.2 // indirect
	gotest.tools/v3 v3.0.2 // indirect
	modernc.org/libc v1.61.4 // indirect
	modernc.org/mathutil v1.6.0 // indirect
	modernc.org/memory v1.8.0 // indirect
<<<<<<< HEAD
	modernc.org/sqlite v1.32.0 // indirect
	github.com/yusufpapurcu/wmi v1.2.4 // indirect
=======
	modernc.org/sqlite v1.34.2 // indirect
>>>>>>> c83875ff
)<|MERGE_RESOLUTION|>--- conflicted
+++ resolved
@@ -46,13 +46,8 @@
 	gopkg.in/ini.v1 v1.67.0
 	gopkg.in/yaml.v2 v2.4.0
 	gopkg.in/yaml.v3 v3.0.1
-<<<<<<< HEAD
-	gorm.io/gorm v1.25.11
 	github.com/shirou/gopsutil/v3 v3.24.3
-
-=======
 	gorm.io/gorm v1.25.12
->>>>>>> c83875ff
 )
 
 require (
@@ -123,20 +118,15 @@
 	go.opentelemetry.io/contrib/instrumentation/net/http/otelhttp v0.57.0 // indirect
 	go.opentelemetry.io/otel v1.32.0 // indirect
 	go.opentelemetry.io/otel/exporters/otlp/otlptrace/otlptracehttp v1.24.0 // indirect
-<<<<<<< HEAD
-	go.opentelemetry.io/otel/metric v1.29.0 // indirect
 	go.opentelemetry.io/otel/sdk v1.24.0 // indirect
-	go.opentelemetry.io/otel/trace v1.29.0 // indirect
 	github.com/go-ole/go-ole v1.2.6 // indirect
 	github.com/lufia/plan9stats v0.0.0-20211012122336-39d0f177ccd0 // indirect
 	github.com/power-devops/perfstat v0.0.0-20210106213030-5aafc221ea8c // indirect
 	github.com/shoenig/go-m1cpu v0.1.6
 	github.com/tklauser/go-sysconf v0.3.12 // indirect
 	github.com/tklauser/numcpus v0.6.1 // indirect
-=======
 	go.opentelemetry.io/otel/metric v1.32.0 // indirect
 	go.opentelemetry.io/otel/trace v1.32.0 // indirect
->>>>>>> c83875ff
 	go.uber.org/atomic v1.11.0 // indirect
 	go.uber.org/multierr v1.11.0 // indirect
 	go4.org v0.0.0-20230225012048-214862532bf5 // indirect
@@ -152,10 +142,6 @@
 	modernc.org/libc v1.61.4 // indirect
 	modernc.org/mathutil v1.6.0 // indirect
 	modernc.org/memory v1.8.0 // indirect
-<<<<<<< HEAD
-	modernc.org/sqlite v1.32.0 // indirect
 	github.com/yusufpapurcu/wmi v1.2.4 // indirect
-=======
 	modernc.org/sqlite v1.34.2 // indirect
->>>>>>> c83875ff
 )